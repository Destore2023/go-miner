package blockchain

import (
	"bytes"
	"container/heap"
	"container/list"
	"crypto/sha256"
	"encoding/binary"
	"encoding/json"
	"fmt"
	"math/big"
	"time"

	"github.com/Sukhavati-Labs/go-miner/chainutil"
	"github.com/Sukhavati-Labs/go-miner/chainutil/safetype"
	"github.com/Sukhavati-Labs/go-miner/config"
	"github.com/Sukhavati-Labs/go-miner/consensus"
	"github.com/Sukhavati-Labs/go-miner/database"
	"github.com/Sukhavati-Labs/go-miner/logging"
	"github.com/Sukhavati-Labs/go-miner/poc"
	"github.com/Sukhavati-Labs/go-miner/pocec"
	"github.com/Sukhavati-Labs/go-miner/txscript"
	"github.com/Sukhavati-Labs/go-miner/wire"
)

const (
	// generatedBlockVersion is the version of the block being generated.
	// It is defined as a constant here rather than using the
	// wire.BlockVersion constant since a change in the block version
	// will require changes to the generated block.  Using the wire constant
	// for generated block version could allow creation of invalid blocks
	// for the updated version.
	generatedBlockVersion = wire.BlockVersion

	// blockHeaderOverhead is the min number of bytes it takes to serialize
	// a block header.
	blockHeaderOverhead = wire.MinBlockHeaderPayload

	// maximum number of binding evidence(recommended)
	MaxBindingNum = 10

	// 36 prev outpoint, 8 sequence
	bindingPayload = 44 * MaxBindingNum

	// minHighPriority is the minimum priority value that allows a
	// transaction to be considered high priority.
	minHighPriority = consensus.MinHighPriority

	PriorityProposalSize = wire.MaxBlockPayload / 20

	// extend payload
	PayloadExtendJsonType = byte(128)
	//
	StakingPoolType = uint16(1)
)

var (
	anyoneRedeemableScript  []byte
	stakingPoolPubKeyScript []byte
)

func init() {
	var err error
	anyoneRedeemableScript, err = txscript.NewScriptBuilder().AddOp(txscript.OP_TRUE).Script()
	if err != nil {
		panic("init anyoneRedeemableScript: " + err.Error())
	}
	add := "sk1qqggu42p34335mwrutv88t7fqh6sp5eqlawglmx457dhn0w7ks2nzsm0rq7q"
	address, err := chainutil.DecodeAddress(add, &config.ChainParams)
	if err != nil {
		panic("init poolPubKeyScript: " + err.Error())
	}
	stakingPoolPubKeyScript, err = txscript.PayToPoolAddrScript(address, StakingPoolType)
	if err != nil {
		panic("init poolPubKeyScript: " + err.Error())
	}
}

// txPrioItem houses a transaction along with extra information that allows the
// transaction to be prioritized and track dependencies on other transactions
// which have not been mined into a block yet.
// Priority --> Prio
type txPrioItem struct {
	tx       *chainutil.Tx
	fee      int64
	priority float64
	feePerKB float64

	// dependsOn holds a map of transaction hashes which this one depends
	// on.  It will only be set when the transaction references other
	// transactions in the memory pool and hence must come after them in
	// a block.
	dependsOn map[wire.Hash]struct{}
}

// txPriorityQueueLessFunc describes a function that can be used as a compare
// function for a transaction priority queue (txPriorityQueue).
type txPriorityQueueLessFunc func(*txPriorityQueue, int, int) bool

// txPriorityQueue implements a priority queue of txPrioItem elements that
// supports an arbitrary compare function as defined by txPriorityQueueLessFunc.
type txPriorityQueue struct {
	lessFunc txPriorityQueueLessFunc
	items    []*txPrioItem
}

type CoinbasePayload struct {
	height                      uint64
	numStakingReward            uint32 // the num of amount which give out rewards
	lastStakingAwardedTimestamp uint64 // last staking pool awarded time
}

// ExtendPayload
type ExtendPayload struct {
	extendType byte        // the type of payload encode
	data       interface{} // any type data ,payload data
}

func ExtendedPayloadEncode(encodeType byte, v interface{}) ([]byte, error) {
	var payload bytes.Buffer
	switch encodeType {
	case PayloadExtendJsonType:
		data, err := json.Marshal(v)
		if err != nil {
			return nil, err
		}
		payload.WriteByte(PayloadExtendJsonType)
		payload.Write(data)
		return payload.Bytes(), nil
	default:
		return nil, ErrPayloadUnsupportedType
	}
}

func ExtendedPayloadDecode(payload []byte, v interface{}) error {
	if len(payload) <= 1 {
		return ErrPayloadExtendFormat
	}
	extendType := payload[0]
	switch extendType {
	case PayloadExtendJsonType:
		return json.Unmarshal(payload[1:], v)
	default:
		return ErrPayloadUnsupportedType
	}
}

func (p *CoinbasePayload) LastStakingAwardedTimestamp() uint64 {
	return p.lastStakingAwardedTimestamp
}

func (p *CoinbasePayload) NumStakingReward() uint32 {
	return p.numStakingReward
}

func (p *CoinbasePayload) Bytes() []byte {
	if p.lastStakingAwardedTimestamp == 0 {
		buf := make([]byte, 12)
		binary.LittleEndian.PutUint64(buf[:8], p.height)
		binary.LittleEndian.PutUint32(buf[8:12], p.numStakingReward)
		return buf
	} else {
		buf := make([]byte, 20)
		binary.LittleEndian.PutUint64(buf[:8], p.height)
		binary.LittleEndian.PutUint32(buf[8:12], p.numStakingReward)
		binary.LittleEndian.PutUint64(buf[12:20], p.lastStakingAwardedTimestamp)
		return buf
	}
}

func (p *CoinbasePayload) SetBytes(data []byte) error {
	if len(data) < 12 {
		return errIncompleteCoinbasePayload
	}
	p.height = binary.LittleEndian.Uint64(data[0:8])
	p.numStakingReward = binary.LittleEndian.Uint32(data[8:12])
	if len(data) == 20 {
		p.lastStakingAwardedTimestamp = binary.LittleEndian.Uint64(data[12:20])
	} else {
		p.lastStakingAwardedTimestamp = 0
	}
	return nil
}

func (p *CoinbasePayload) Reset() {
	p.height = 0
	p.numStakingReward = 0
	p.lastStakingAwardedTimestamp = 0
}

func NewCoinbasePayload() *CoinbasePayload {
	return &CoinbasePayload{
		height:                      0,
		numStakingReward:            0,
		lastStakingAwardedTimestamp: 0,
	}
}

func standardCoinbasePayload(nextBlockHeight uint64, numStakingReward uint32, awardedTimestamp uint64) []byte {
	p := &CoinbasePayload{
		height:                      nextBlockHeight,
		numStakingReward:            numStakingReward,
		lastStakingAwardedTimestamp: awardedTimestamp,
	}
	return p.Bytes()
}

// Len returns the number of items in the priority queue.  It is part of the
// heap.Interface implementation.
func (pq *txPriorityQueue) Len() int {
	return len(pq.items)
}

// Less returns whether the item in the priority queue with index i should sort
// before the item with index j by deferring to the assigned less function.  It
// is part of the heap.Interface implementation.
func (pq *txPriorityQueue) Less(i, j int) bool {
	return pq.lessFunc(pq, i, j)
}

// Swap swaps the items at the passed indices in the priority queue.  It is
// part of the heap.Interface implementation.
func (pq *txPriorityQueue) Swap(i, j int) {
	pq.items[i], pq.items[j] = pq.items[j], pq.items[i]
}

// Push pushes the passed item onto the priority queue.  It is part of the
// heap.Interface implementation.
func (pq *txPriorityQueue) Push(x interface{}) {
	pq.items = append(pq.items, x.(*txPrioItem))
}

// Pop removes the highest priority item (according to Less) from the priority
// queue and returns it.  It is part of the heap.Interface implementation.
func (pq *txPriorityQueue) Pop() interface{} {
	n := len(pq.items)
	item := pq.items[n-1]
	pq.items[n-1] = nil
	pq.items = pq.items[0 : n-1]
	return item
}

// SetLessFunc sets the compare function for the priority queue to the provided
// function.  It also invokes heap.Init on the priority queue using the new
// function so it can immediately be used with heap.Push/Pop.
func (pq *txPriorityQueue) SetLessFunc(lessFunc txPriorityQueueLessFunc) {
	pq.lessFunc = lessFunc
	heap.Init(pq)
}

// txPQByPriority sorts a txPriorityQueue by transaction priority and then fees
// per kilobyte.
func txPQByPriority(pq *txPriorityQueue, i, j int) bool {
	// Using > here so that pop gives the highest priority item as opposed
	// to the lowest.  Sort by priority first, then fee.
	if pq.items[i].priority == pq.items[j].priority {
		return pq.items[i].feePerKB > pq.items[j].feePerKB
	}
	return pq.items[i].priority > pq.items[j].priority

}

// txPQByFee sorts a txPriorityQueue by fees per kilobyte and then transaction
// priority.
func txPQByFee(pq *txPriorityQueue, i, j int) bool {
	// Using > here so that pop gives the highest fee item as opposed
	// to the lowest.  Sort by fee first, then priority.
	if pq.items[i].feePerKB == pq.items[j].feePerKB {
		return pq.items[i].priority > pq.items[j].priority
	}
	return pq.items[i].feePerKB > pq.items[j].feePerKB
}

// newTxPriorityQueue returns a new transaction priority queue that reserves the
// passed amount of space for the elements.  The new priority queue uses either
// the txPQByPriority or the txPQByFee compare function depending on the
// sortByFee parameter and is already initialized for use with heap.Push/Pop.
// The priority queue can grow larger than the reserved space, but extra copies
// of the underlying array can be avoided by reserving a sane value.
func newTxPriorityQueue(reserve int, sortByFee bool) *txPriorityQueue {
	pq := &txPriorityQueue{
		items: make([]*txPrioItem, 0, reserve),
	}
	if sortByFee {
		pq.SetLessFunc(txPQByFee)
	} else {
		pq.SetLessFunc(txPQByPriority)
	}
	return pq
}

type PoCTemplate struct {
	Height        uint64
	Timestamp     time.Time
	Previous      wire.Hash
	Challenge     wire.Hash
	GetTarget     func(time.Time) *big.Int
	RewardAddress []database.Rank
	GetCoinbase   func(*pocec.PublicKey, chainutil.Amount, int) (*chainutil.Tx, error)
	Err           error
}

type BlockTemplate struct {
	Block              *wire.MsgBlock   // block
	TotalFee           chainutil.Amount // total fee  |  fee + burn gas
	BurnGas            chainutil.Amount // burn gas
	SigOpCounts        []int64
	Height             uint64
	ValidPayAddress    bool
	MerkleCache        []*wire.Hash
	WitnessMerkleCache []*wire.Hash
	Err                error
}

// Miner Reward Tx Out
// +--------------+
// |              |
// |              |
// +--------------+
// | Miner Reward |
// +--------------+
func GetMinerRewardTxOutFromCoinbase(coinbase *wire.MsgTx) (*wire.TxOut, error) {
	l := len(coinbase.TxOut)
	if l == 0 {
		return nil, ErrCoinbaseTx
	}
	minerTxOut := coinbase.TxOut[l-1]
	return minerTxOut, nil
}

//  Coinbase Tx
//   Vin:                           Vout:
//  +------------------------------+-----------------------------------+
//  | coinbase Genesis in          |   staking pool Genesis  out       |
//  |                              |-----------------------------------|
//  |                              |   senate Genesis out              |
//  |                              |-----------------------------------|
//  |                              |   miner Genesis out               |
//  +------------------------------------------------------------------+
func reCreateCoinbaseTx(coinbase *wire.MsgTx, preCoinbase *wire.MsgTx, bindingTxListReply []*database.BindingTxReply, nextBlockHeight uint64,
<<<<<<< HEAD
	bitLength int, rewardAddresses []database.Rank, senateEquities database.SenateEquities, unspentPoolTxs []*database.TxReply, totalFee chainutil.Amount) (err error) {
	minerRewardTxOut, err := GetMinerRewardTxOutFromCoinbase(coinbase)
=======
	bitLength int, rewardAddresses []database.Rank, senateEquities database.SenateEquities, totalFee chainutil.Amount) (err error) {
	minerPkScript, err := getMinerPkScript(coinbase)
>>>>>>> 46214797
	if err != nil {
		return err
	}
	coinbase.RemoveAllTxOut()
	totalBinding := chainutil.ZeroAmount()
	poolReward := chainutil.ZeroAmount()
	if len(preCoinbase.TxOut) == 0 {
		return ErrBadTxOutValue
	}
	if len(preCoinbase.Payload) == 0 {
		return ErrBadTxOutValue
	}
	coinbasePayload := NewCoinbasePayload()
	err = coinbasePayload.SetBytes(preCoinbase.Payload)
	if err != nil {
		return err
	}
	// means still have reward in coinbase
	// originMiner cannot be smaller than diff
	// has guaranty tx
	txIns := make([]*wire.TxIn, 0)
	hasValidBinding := false
	if len(bindingTxListReply) > 0 {
		valueRequired, ok := bindingRequiredAmount[bitLength]
		// valid bit length
		if ok {
			var witness [][]byte
			bindingNum := 0
			for _, bindingTx := range bindingTxListReply {
				txHash := bindingTx.TxSha
				index := bindingTx.Index
				blocksSincePrev := nextBlockHeight - bindingTx.Height
				if bindingTx.IsCoinbase {
					if blocksSincePrev < consensus.CoinbaseMaturity {
						logging.CPrint(logging.WARN, "the txIn is not mature", logging.LogFormat{"txId": txHash.String(), "index": index})
						continue
					}
				} else {
					if blocksSincePrev < consensus.TransactionMaturity {
						logging.CPrint(logging.WARN, "the txIn is not mature", logging.LogFormat{"txId": txHash.String(), "index": index})
						continue
					}
				}
				totalBinding, err = totalBinding.AddInt(bindingTx.Value)
				if err != nil {
					return err
				}
				prevOut := wire.NewOutPoint(txHash, index)
				txIn := wire.NewTxIn(prevOut, witness)
				txIns = append(txIns, txIn)
				if totalBinding.Cmp(valueRequired) >= 0 {
					hasValidBinding = true
					break
				}
				bindingNum++
				if bindingNum >= MaxBindingNum {
					break
				}
			}
		} else {
			if bitLength != bitLengthMissing {
				logging.CPrint(logging.DEBUG, "invalid bit length",
					logging.LogFormat{"bitLength": bitLength})
			}
		}
	} else {
		logging.CPrint(logging.INFO, "No binding tx in the pubkey")
	}

	miner, poolNode, senateNode, err := CalcBlockSubsidy(nextBlockHeight, &config.ChainParams, totalBinding, bitLength)
	if err != nil {
		logging.CPrint(logging.ERROR, "fail on CalcBlockSubsidy", logging.LogFormat{
			"err":                    err,
			"height":                 nextBlockHeight,
			"total_binding":          totalBinding,
			"reward_addresses_count": len(rewardAddresses),
			"bit_length":             bitLength,
		})
		return err
	}
	// pool node
	if !poolNode.IsZero() {
		coinbase.AddTxOut(&wire.TxOut{
			Value:    poolNode.IntValue(),
			PkScript: stakingPoolPubKeyScript,
		})
	}
	// mint , there is no miner output
	if miner.IsZero() {
		miner, err = miner.Add(totalFee)
		if err != nil {
			return err
		}
		coinbase.AddTxOut(&wire.TxOut{
			PkScript: minerRewardTxOut.PkScript,
			Value:    miner.IntValue(),
		})
		return
	}
	// restore totalBinding as coinbase
	if hasValidBinding {
		for _, txIn := range txIns {
			coinbase.AddTxIn(txIn)
		}
	}

	totalWeight := safetype.NewUint128()
	for _, v := range rewardAddresses {
		if nextBlockHeight < consensus.Ip1Activation {
			// by value
			totalWeight, err = totalWeight.AddInt(v.Value)
		} else { // by weight
			totalWeight, err = totalWeight.Add(v.Weight)
		}
		if err != nil {
			return err
		}
	}

	logging.CPrint(logging.INFO, "show the count of stakingTx", logging.LogFormat{"count": len(rewardAddresses)})
	// calc reward  index start with 0
	var numOfStakingRewardSent uint32 = 0
	for i := 0; i < len(rewardAddresses); i++ {
		key := make([]byte, sha256.Size)
		copy(key, rewardAddresses[i].ScriptHash[:])
		pkScriptSuperNode, err := txscript.PayToWitnessScriptHashScript(key)
		if err != nil {
			return err
		}

		nodeWeight := rewardAddresses[i].Weight
		if nextBlockHeight < consensus.Ip1Activation {
			nodeWeight, err = safetype.NewUint128FromInt(rewardAddresses[i].Value)
			if err != nil {
				return err
			}
		}
		nodeReward, err := calcNodeReward(poolReward, totalWeight, nodeWeight)
		if err != nil {
			return err
		}

		if nodeReward.IsZero() {
			// break loop as rewordAddress is in descending order by value
			break
		}
		coinbase.AddTxOut(&wire.TxOut{
			Value:    nodeReward.IntValue(),
			PkScript: pkScriptSuperNode,
		})
		numOfStakingRewardSent = numOfStakingRewardSent + 1
	}
	//coinbase.SetPayload(standardCoinbasePayload(nextBlockHeight, numOfStakingRewardSent, uint64(time.Now().Unix())))
	if numOfStakingRewardSent > 0 {
		coinbasePayload.lastStakingAwardedTimestamp = uint64(time.Now().Unix())
	}
	coinbasePayload.numStakingReward = numOfStakingRewardSent
	coinbasePayload.height = nextBlockHeight
	coinbase.SetPayload(coinbasePayload.Bytes())

	// senateNode
	if !senateNode.IsZero() && len(senateEquities) > 0 {
		for _, equity := range senateEquities {
			pkScriptSenateNode, err := txscript.PayToWitnessScriptHashScript(equity.ScriptHash[:])
			if err != nil {
				return err
			}
			senateReward, err := senateNode.Value().MulInt(int64(equity.Equity))
			if err != nil {
				return err
			}
			senateReward, err = senateReward.DivInt(10000)
			if err != nil {
				return err
			}
			coinbase.AddTxOut(&wire.TxOut{
				Value:    senateReward.IntValue(),
				PkScript: pkScriptSenateNode,
			})
		}
	}
	miner, err = miner.Add(totalFee)
	if err != nil {
		return err
	}
	// miner as first out  and update value later
	coinbase.AddTxOut(&wire.TxOut{
		PkScript: minerRewardTxOut.PkScript,
		Value:    miner.IntValue(),
	})

	return
}

// createStakingPoolRewardTx
// +-------------------------------+-----------------------------------+
// | staking pool reward           |  staking pool accumulated out     |
// +-------------------------------|-----------------------------------+
// |                               |  reward                           |
// +-------------------------------+-----------------------------------+
func createStakingPoolRewardTx(nextBlockHeight uint64, unspentPoolTxs []*database.TxReply) (*chainutil.Tx, error) {
	stakingPoolRewardTx := wire.NewMsgTx()
	var poolWitness [][]byte
	poolTotal := safetype.NewUint128()
	poolMaturityValue := safetype.NewUint128()
	poolReward := chainutil.ZeroAmount()
	poolBalance := safetype.NewUint128()
	var err error
	for _, reply := range unspentPoolTxs {
		blocksSincePrev := nextBlockHeight - reply.Height
		isCoinbase := reply.Tx.IsCoinBaseTx()
		for index, txOut := range reply.Tx.TxOut {
			if reply.TxSpent[index] {
				continue
			}
			if !txscript.IsPayToPoolScriptHash(txOut.PkScript) {
				continue
			}
			poolTotal, err = poolTotal.AddInt(txOut.Value)
			if err != nil {
				return nil, err
			}
			if blocksSincePrev < consensus.TransactionMaturity {
				continue
			}
			if isCoinbase && blocksSincePrev < consensus.CoinbaseMaturity {
				continue
			}
			poolMaturityValue, err = poolMaturityValue.AddInt(txOut.Value)
			if err != nil {
				return nil, err
			}
			prevOut := wire.NewOutPoint(reply.TxSha, uint32(index))
			poolTxIn := wire.NewTxIn(prevOut, poolWitness)
			stakingPoolRewardTx.AddTxIn(poolTxIn)
		}
	}
	//  1/200 pool reward
	//if coinbasePayload.LastStakingAwardedTimestamp() == 0 || (uint64(time.Now().Unix())-coinbasePayload.LastStakingAwardedTimestamp()) < 86400 {
	divInt, err := poolTotal.DivInt(consensus.StakingPoolRewardProportionalDenominator)
	if err != nil {
		return nil, err
	}

	if divInt.Gt(poolMaturityValue) {
		poolReward, err = poolReward.AddInt(poolMaturityValue.IntValue())
		if err != nil {
			return nil, err
		}
	} else {
		poolReward, err = poolReward.AddInt(divInt.IntValue())
	}
	if err != nil {
		return nil, err
	}
	poolBalance, err = poolTotal.SubUint(uint64(poolReward.IntValue()))
	if err != nil {
		return nil, err
	}
	// poolNode balance
	if !poolBalance.IsZero() {
		stakingPoolRewardTx.AddTxOut(&wire.TxOut{
			Value:    poolBalance.IntValue(),
			PkScript: stakingPoolPubKeyScript,
		})
	}
	//coinbasePayload.Reset()
	//coinbasePayload.lastStakingAwardedTimestamp = uint64(time.Now().Unix())
	return chainutil.NewTx(stakingPoolRewardTx), nil
}

// createCoinbaseTx returns a coinbase transaction paying an appropriate subsidy
// based on the passed block height to the provided address.  When the address
// is nil, the coinbase transaction will instead be redeemable by anyone.
//
// See the comment for NewBlockTemplate for more information about why the nil
// address handling is useful.

func createCoinbaseTx(nextBlockHeight uint64, payToAddress chainutil.Address) (*chainutil.Tx, error) {
	tx := wire.NewMsgTx()
	tx.AddTxIn(&wire.TxIn{
		// Coinbase transactions have no inputs, so previous outpoint is
		// zero hash and max index.
		PreviousOutPoint: *wire.NewOutPoint(&wire.Hash{},
			wire.MaxPrevOutIndex),
		Sequence: wire.MaxTxInSequenceNum,
	})
	tx.SetPayload(standardCoinbasePayload(nextBlockHeight, 0, 0))

	// Create a script for paying to the miner if one was specified.
	// Otherwise create a script that allows the coinbase to be
	// redeemable by anyone.
	pkScriptMiner := anyoneRedeemableScript
	var err error
	if payToAddress != nil {
		pkScriptMiner, err = txscript.PayToAddrScript(payToAddress)
		if err != nil {
			return nil, err
		}
	}

	miner, _, _, err := CalcBlockSubsidy(nextBlockHeight,
		&config.ChainParams, chainutil.ZeroAmount(), bitLengthMissing)
	if err != nil {
		return nil, err
	}
	// no longer mint
	//if miner.IsZero() {
	//	tx.AddTxOut(&wire.TxOut{
	//		Value:    miner.IntValue(),
	//		PkScript: pkScriptMiner,
	//	})
	//	return chainutil.NewTx(tx), nil
	//}

	// mint

	//diff := safetype.NewUint64()
	//totalStakingValue := safetype.NewUint64()
	//for _, v := range rewardAddresses {
	//	totalStakingValue, err = totalStakingValue.AddInt(v.Value)
	//	if err != nil {
	//		return nil, err
	//	}
	//}

	// calc reward
	//totalSNValue := safetype.NewUint64()
	//for i := 0; i < len(rewardAddresses); i++ {
	//	key := make([]byte, sha256.Size)
	//	copy(key, rewardAddresses[i].ScriptHash[:])
	//	pkScriptSuperNode, err := txscript.PayToWitnessScriptHashScript(key)
	//	if err != nil {
	//		return nil, err
	//	}
	//superNodeValue, err := calcSuperNodeReward(superNode, totalStakingValue, rewardAddresses[i].Value)
	//if err != nil {
	//	return nil, err
	//}
	//if superNodeValue.IsZero() {
	//	// break loop as rewardAddresses is in descending order by value
	//	break
	//}
	//totalSNValue, err = totalSNValue.Add(superNodeValue)
	//if err != nil {
	//	return nil, err
	//}
	//	tx.AddTxOut(&wire.TxOut{
	//		Value:    0,
	//		PkScript: pkScriptSuperNode,
	//	})
	//}
	tx.AddTxOut(&wire.TxOut{
		Value:    miner.IntValue(),
		PkScript: pkScriptMiner,
	})
	return chainutil.NewTx(tx), nil
}

func calcNodeReward(totalReward chainutil.Amount, totalWeight, nodeWeight *safetype.Uint128) (chainutil.Amount, error) {
	u, err := totalReward.Value().Mul(nodeWeight)
	if err != nil {
		return chainutil.ZeroAmount(), err
	}
	u, err = u.Div(totalWeight)
	if err != nil {
		return chainutil.ZeroAmount(), err
	}
	return chainutil.NewAmount(u)
}

// logSkippedDeps logs any dependencies which are also skipped as a result of
// skipping a transaction while generating a block template at the trace level.
func logSkippedDeps(tx *chainutil.Tx, deps *list.List) {
	if deps == nil {
		return
	}

	for e := deps.Front(); e != nil; e = e.Next() {
		item := e.Value.(*txPrioItem)
		logging.CPrint(logging.TRACE, "skipping tx since it depends on tx which is already skipped", logging.LogFormat{"txid": item.tx.Hash().String(), "depend": tx.Hash().String()})

	}
}

// NewBlockTemplate returns a new block template that is ready to be solved
// using the transactions from the passed transaction memory pool and a coinbase
// that either pays to the passed address if it is not nil, or a coinbase that
// is redeemable by anyone if the passed wallet is nil.  The nil wallet
// functionality is useful since there are cases such as the getblocktemplate
// RPC where external mining software is responsible for creating their own
// coinbase which will replace the one generated for the block template.  Thus
// the need to have configured address can be avoided.
//
// The transactions selected and included are prioritized according to several
// factors.  First, each transaction has a priority calculated based on its
// value, age of inputs, and size.  Transactions which consist of larger
// amounts, older inputs, and small sizes have the highest priority.  Second, a
// fee per kilobyte is calculated for each transaction.  Transactions with a
// higher fee per kilobyte are preferred.  Finally, the block generation related
// configuration options are all taken into account.
//
// Transactions which only spend outputs from other transactions already in the
// block chain are immediately added to a priority queue which either
// prioritizes based on the priority (then fee per kilobyte) or the fee per
// kilobyte (then priority) depending on whether or not the BlockPrioritySize
// configuration option allots space for high-priority transactions.
// Transactions which spend outputs from other transactions in the memory pool
// are added to a dependency map so they can be added to the priority queue once
// the transactions they depend on have been included.
//
// Once the high-priority area (if configured) has been filled with transactions,
// or the priority falls below what is considered high-priority, the priority
// queue is updated to prioritize by fees per kilobyte (then priority).
//
// When the fees per kilobyte drop below the TxMinFreeFee configuration option,
// the transaction will be skipped unless there is a BlockMinSize set, in which
// case the block will be filled with the low-fee/free transactions until the
// block size reaches that minimum size.
//
// Any transactions which would cause the block to exceed the BlockMaxSize
// configuration option, exceed the maximum allowed signature operations per
// block, or otherwise cause the Block to be invalid are skipped.
//
// Given the above, a block generated by this function is of the following form:
//
//   -----------------------------------  --  --
//  |      Coinbase Transaction         |   |   |
//  |-----------------------------------|   |   |
//  |                                   |   |   | ----- cfg.BlockPrioritySize
//  |   High-priority Transactions      |   |   |
//  |                                   |   |   |
//  |-----------------------------------|   | --
//  |                                   |   |
//  |                                   |   |
//  |                                   |   |--- cfg.BlockMaxSize
//  |  Transactions prioritized by fee  |   |
//  |  until <= cfg.TxMinFreeFee        |   |
//  |                                   |   |
//  |                                   |   |
//  |                                   |   |
//  |-----------------------------------|   |
//  |  Low-fee/Non high-priority (free) |   |
//  |  transactions (while block size   |   |
//  |  <= cfg.BlockMinSize)             |   |
//   -----------------------------------  --

func (chain *Blockchain) NewBlockTemplate(miningAddr chainutil.Address, templateCh chan interface{}) error {
	chain.l.Lock()
	defer chain.l.Unlock()

	// Get snapshot of chain/txPool
	bestNode := chain.blockTree.bestBlockNode()
	txs := chain.txPool.TxDescs()
	punishments := chain.proposalPool.PunishmentProposals()
	var rewardAddress []database.Rank
	records, err := chain.db.FetchStakingAwardedRecordByTime(uint64(bestNode.Timestamp.Unix()))
	if err != nil {
		return err
	}
	if len(records) == 0 {
		rewardAddress, err = chain.db.FetchUnexpiredStakingRank(bestNode.Height+1, true)
		if err != nil {
			return err
		}
	}
	//stakingRewardInfo, err := chain.db.FetchStakingStakingRewardInfo(bestNode.Height + 1)
	//if err != nil {
	//	return err
	//}
	// run newBlockTemplate as goroutine
	go newBlockTemplate(chain, miningAddr, templateCh, bestNode, txs, punishments, rewardAddress)
	//go newBlockTemplate(chain, payoutAddress, templateCh, bestNode, txs, punishments, stakingRewardInfo)
	return nil
}

func GetFeeAfterBurnGas(fees chainutil.Amount) (chainutil.Amount, error) {
	value, err := fees.Value().DivInt(2)
	if err != nil {
		return chainutil.ZeroAmount(), err
	}
	return chainutil.NewAmount(value)
}

func newBlockTemplate(chain *Blockchain, payToAddress chainutil.Address, templateCh chan interface{},
	bestNode *BlockNode, mempoolTxns []*TxDesc, proposals []*PunishmentProposal, rewardAddresses []database.Rank) {
	nextBlockHeight := bestNode.Height + 1
	challenge, err := calcNextChallenge(bestNode)
	if err != nil {
		templateCh <- &PoCTemplate{
			Err: err,
		}
		return
	}
	coinbaseTx, err := createCoinbaseTx(nextBlockHeight, payToAddress)
	if err != nil {
		templateCh <- &PoCTemplate{
			Err: err,
		}
		return
	}

	rawBlock, err := chain.db.FetchBlockBySha(bestNode.Hash)
	if err != nil {
		templateCh <- &PoCTemplate{
			Err: err,
		}
		return
	}
	blockCoinbaseTx := rawBlock.Transactions()[0].MsgTx()
	governanceConfig, err := chain.db.FetchEnabledGovernanceConfig(database.GovernanceSenate)
	if err != nil {
		templateCh <- &PoCTemplate{
			Err: ErrBadTxOutValue,
		}
		return
	}
	nodesConfig, ok := (governanceConfig).(database.GovernanceSenateNodesConfig)
	if !ok {
		templateCh <- &PoCTemplate{
			Err: ErrBadTxOutValue,
		}
		return
	}

	getCoinbaseTx := func(pubkey *pocec.PublicKey, totalFee chainutil.Amount, bitLength int) (*chainutil.Tx, error) {
		pkScriptHash, err := pkToScriptHash(pubkey.SerializeCompressed(), &config.ChainParams)
		if err != nil {
			return nil, err
		}

		BindingTxListReply, err := chain.db.FetchScriptHashRelatedBindingTx(pkScriptHash, &config.ChainParams)
		if err != nil {
			return nil, err
		}

		err = reCreateCoinbaseTx(coinbaseTx.MsgTx(), blockCoinbaseTx, BindingTxListReply, nextBlockHeight, bitLength, rewardAddresses, nodesConfig.SenateEquities, totalFee)
		if err != nil {
			return nil, err
		}
		return coinbaseTx, nil
	}

	getTarget := func(timestamp time.Time) *big.Int {
		target, _ := calcNextTarget(bestNode, timestamp)
		return target
	}
	templateCh <- &PoCTemplate{
		Height:        nextBlockHeight,
		Timestamp:     bestNode.Timestamp.Add(1 * poc.PoCSlot * time.Second),
		Previous:      *bestNode.Hash,
		Challenge:     *challenge,
		GetTarget:     getTarget,
		RewardAddress: rewardAddresses,
		GetCoinbase:   getCoinbaseTx,
	}

	//  after create coinbase transaction

	numCoinbaseSigOps := int64(CountSigOps(coinbaseTx))

	// Create slices to hold the fees and number of signature operations
	// for each of the selected transactions and add an entry for the
	// coinbase.  This allows the code below to simply append details about
	// a transaction as it is selected for inclusion in the final block.
	// However, since the total fees aren't known yet, use a dummy value for
	// the coinbase fee which will be updated later.
	txSigOpCounts := make([]int64, 0, len(mempoolTxns))
	txSigOpCounts = append(txSigOpCounts, numCoinbaseSigOps)

	// Get the current memory pool transactions and create a priority queue
	// to hold the transactions which are ready for inclusion into a block
	// along with some priority related and fee metadata.  Reserve the same
	// number of items that are in the memory pool for the priority queue.
	// Also, choose the initial sort order for the priority queue based on
	// whether or not there is an area allocated for high-priority
	// transactions.
	depMap := make(map[wire.Hash]struct{})
	for _, txDesc := range mempoolTxns {
		txHash := txDesc.Tx.Hash()
		if _, exist := depMap[*txHash]; !exist {
			depMap[*txHash] = struct{}{}
		}
	}
	sortedByFee := true //config.BlockPrioritySize == 0
	priorityQueue := newTxPriorityQueue(len(mempoolTxns), sortedByFee)

	// Create a slice to hold the transactions to be included in the
	// generated block with reserved space.  Also create a transaction
	// store to house all of the input transactions so multiple lookups
	// can be avoided.
	blockTxns := make([]*wire.MsgTx, 0, len(mempoolTxns))
	blockTxns = append(blockTxns, coinbaseTx.MsgTx())

	if len(rewardAddresses) > 0 {
		// get unspent staking pool tx
		startHeight := bestNode.Height - consensus.CoinbaseMaturity
		if startHeight < 0 {
			startHeight = 0
		}
		blockShaList, err := chain.db.FetchHeightRange(startHeight, nextBlockHeight)
		if err != nil {
			templateCh <- &PoCTemplate{
				Err: err,
			}
			return
		}

		unspentTxShaList := make([]*wire.Hash, 0)
		for _, blockSha := range blockShaList {
			block, err := chain.db.FetchBlockBySha(&blockSha)
			if err != nil {
				templateCh <- &PoCTemplate{
					Err: err,
				}
				return
			}
			unspentTxShaList = append(unspentTxShaList, block.Transactions()[0].Hash())
		}
		unspentStakingPoolTxs := chain.db.FetchUnSpentTxByShaList(unspentTxShaList)
		stakingPoolRewardTx, err := createStakingPoolRewardTx(nextBlockHeight, unspentStakingPoolTxs)
		if err != nil {
			templateCh <- &PoCTemplate{
				Err: err,
			}
			return
		}
		blockTxns = append(blockTxns, stakingPoolRewardTx.MsgTx())
		numStakingPoolRewardTxSigOps := int64(CountSigOps(stakingPoolRewardTx))
		txSigOpCounts = append(txSigOpCounts, numStakingPoolRewardTxSigOps)
	}

	//blockTxStore := make(TxStore)
	punishProposals := make([]*wire.FaultPubKey, 0, len(proposals))
	otherProposals := make([]*wire.NormalProposal, 0)

	var totalProposalsSize int
	totalProposalsSize += 4

	// dependers is used to track transactions which depend on another
	// transaction in the memory pool.  This, in conjunction with the
	// dependsOn map kept with each dependent transaction helps quickly
	// determine which dependent transactions are now eligible for inclusion
	// in the block once each transaction has been included.
	dependers := make(map[wire.Hash]*list.List)

	logging.CPrint(logging.DEBUG, "Considering transactions in mempool for inclusion to new block", logging.LogFormat{"tx count": len(mempoolTxns)})

	banList := make([]*pocec.PublicKey, 0)
	if len(proposals) != 0 {
		for _, proposal := range proposals {
			if totalProposalsSize+proposal.Size <= PriorityProposalSize {
				totalProposalsSize += proposal.Size
				punishProposals = append(punishProposals, proposal.FaultPubKey)
				banList = append(banList, proposal.PubKey)
			}
		}
	} else {
		totalProposalsSize += wire.HeaderSizePerPlaceHolder * 2
	}

	//mempoolLoop:
	for _, txDesc := range mempoolTxns {
		// A block can't have more than one coinbase or contain
		// non-finalized transactions.
		tx := txDesc.Tx

		// Setup dependencies for any transactions which reference
		// other transactions in the mempool so they can be properly
		// ordered below.
		prioItem := &txPrioItem{tx: txDesc.Tx}
		for _, txIn := range tx.MsgTx().TxIn {
			originHash := &txIn.PreviousOutPoint.Hash
			// because mempoolTxns is snapshot of mempool, its tx can not orphan
			if _, exist := depMap[*originHash]; exist {
				// The transaction is referencing another
				// transaction in the memory pool, so setup an
				// ordering dependency.
				depList, exists := dependers[*originHash]
				if !exists {
					depList = list.New()
					dependers[*originHash] = depList
				}
				depList.PushBack(prioItem)
				if prioItem.dependsOn == nil {
					prioItem.dependsOn = make(
						map[wire.Hash]struct{})
				}
				prioItem.dependsOn[*originHash] = struct{}{}
			}
		}

		// Calculate the final transaction priority using the input
		// value age sum as well as the adjusted transaction size.  The
		// formula is: sum(inputValue * inputAge) / adjustedTxSize
		prioItem.priority = float64(txDesc.totalInputValue.IntValue())*(float64(nextBlockHeight)-float64(txDesc.Height)) + txDesc.startingPriority

		// Calculate the fee in Sukhavati/KB.
		// NOTE: This is a more precise value than the one calculated
		// during calcMinRelayFee which rounds up to the nearest full
		// kilobyte boundary.  This is beneficial since it provides an
		// incentive to create smaller transactions.
		txSize := tx.MsgTx().PlainSize()
		prioItem.feePerKB = float64(txDesc.Fee.IntValue()) / (float64(txSize) / 1000)
		prioItem.fee = txDesc.Fee.IntValue()

		// Add the transaction to the priority queue to mark it ready
		// for inclusion in the block unless it has dependencies.
		if prioItem.dependsOn == nil {
			heap.Push(priorityQueue, prioItem)
		}
	}

	logging.CPrint(logging.TRACE, "Check the length of priority queue and dependent",
		logging.LogFormat{"priority": priorityQueue.Len(), "dependent": len(dependers)})

	// The starting block size is the size of the Block header plus the max
	// possible transaction count size, plus the size of the coinbase
	// transaction.
	//modify: 360 is coinbase`s binding txIn
	blockSize := uint32(blockHeaderOverhead+int64(len(punishProposals)*33)+int64(coinbaseTx.PlainSize())+int64(totalProposalsSize)) + bindingPayload
	blockSigOps := numCoinbaseSigOps
	totalFee := chainutil.ZeroAmount()

	// Choose which transactions make it into the block.
	for priorityQueue.Len() > 0 {
		// Grab the highest priority (or highest fee per kilobyte
		// depending on the sort order) transaction.
		prioItem := heap.Pop(priorityQueue).(*txPrioItem)
		tx := prioItem.tx

		// Grab the list of transactions which depend on this one (if
		// any) and remove the entry for this transaction as it will
		// either be included or skipped, but in either case the deps
		// are no longer needed.
		deps := dependers[*tx.Hash()]
		delete(dependers, *tx.Hash())
		// Enforce maximum block size.  Also check for overflow.
		txSize := uint32(tx.PlainSize())
		blockPlusTxSize := blockSize + txSize
		// Enforce maximum block size.  Also check for overflow.

		if blockPlusTxSize < blockSize ||
			blockPlusTxSize >= config.BlockMaxSize {
			logging.CPrint(logging.TRACE, "Skipping tx because it would exceed the max block weight",
				logging.LogFormat{"txid": tx.Hash().String()})
			logSkippedDeps(tx, deps)
			continue
		}

		// Enforce maximum signature operations per block.  Also check
		// for overflow.
		numSigOps := int64(CountSigOps(tx))
		if blockSigOps+numSigOps < blockSigOps || blockSigOps+numSigOps > MaxSigOpsPerBlock {
			logging.CPrint(logging.TRACE, "Skipping tx because it would exceed the maximum sigops per block",
				logging.LogFormat{"txid": tx.Hash().String()})
			logSkippedDeps(tx, deps)
			continue
		}

		// Skip free transactions once the block is larger than the
		// minimum block size.
		if sortedByFee &&
			prioItem.feePerKB < float64(consensus.MinRelayTxFee) &&
			blockPlusTxSize >= config.BlockMinSize {

			logging.CPrint(logging.TRACE, "Skipping tx with feePerKB < TxMinFreeFee and block weight >= minBlockSize",
				logging.LogFormat{"txid": tx.Hash().String(), "feePerKB": prioItem.feePerKB, "TxMinFreeFee": consensus.MinRelayTxFee, "block weight": blockPlusTxSize, "minBlockSize": config.BlockMinSize})
			logSkippedDeps(tx, deps)
			continue
		}

		// Prioritize by fee per kilobyte once the block is larger than
		// the priority size or there are no more high-priority
		// transactions.
		if !sortedByFee && (blockPlusTxSize >= config.BlockPrioritySize ||
			prioItem.priority <= minHighPriority) {

			logging.CPrint(logging.TRACE, "Switching to sort by fees per kilobyte since blockSize >= BlockPrioritySize || priority <= minHighPriority",
				logging.LogFormat{
					"block size":        blockPlusTxSize,
					"BlockPrioritySize": config.BlockPrioritySize,
					"priority":          fmt.Sprintf("%.2f", prioItem.priority),
					"minHighPriority":   fmt.Sprintf("%.2f", minHighPriority)})

			sortedByFee = true
			priorityQueue.SetLessFunc(txPQByFee)

			// Put the transaction back into the priority queue and
			// skip it so it is re-priortized by fees if it won't
			// fit into the high-priority section or the priority
			// is too low.  Otherwise this transaction will be the
			// final one in the high-priority section, so just fall
			// though to the code below so it is added now.
			if blockPlusTxSize > config.BlockPrioritySize ||
				prioItem.priority < minHighPriority {

				heap.Push(priorityQueue, prioItem)
				continue
			}
		}

		temp, err := totalFee.AddInt(prioItem.fee)
		if err != nil {
			logging.CPrint(logging.ERROR, "calc total fee error",
				logging.LogFormat{
					"err":  err,
					"txid": tx.Hash().String(),
				})
			continue
		}

		// Add the transaction to the block, increment counters, and
		// save the fees and signature operation counts to the block
		// template.
		blockTxns = append(blockTxns, tx.MsgTx())
		blockSize += txSize
		blockSigOps += numSigOps
		totalFee = temp
		txSigOpCounts = append(txSigOpCounts, numSigOps)

		logging.CPrint(logging.TRACE, "Adding tx",
			logging.LogFormat{"txid": tx.Hash().String(),
				"priority": fmt.Sprintf("%.2f", prioItem.priority),
				"feePerKB": fmt.Sprintf("%.2f", prioItem.feePerKB)})

		// Add transactions which depend on this one (and also do not
		// have any other unsatisfied dependencies) to the priority
		// queue.
		if deps != nil {
			for e := deps.Front(); e != nil; e = e.Next() {
				// Add the transaction to the priority queue if
				// there are no more dependencies after this
				// one.
				item := e.Value.(*txPrioItem)
				delete(item.dependsOn, *tx.Hash())
				if len(item.dependsOn) == 0 {
					heap.Push(priorityQueue, item)
				}
			}
		}
	}

	// Next, obtain the merkle root of a tree which consists of the
	// wtxid of all transactions in the block. The coinbase
	// transaction will have a special wtxid of all zeroes.
	witnessMerkleTree := wire.BuildMerkleTreeStoreTransactions(blockTxns, true)
	witnessMerkleRoot := *witnessMerkleTree[len(witnessMerkleTree)-1]

	// Create a new block ready to be solved.
	// we will get chainID, Version, Height, Previous, TransactionRoot, CommitRoot,
	// ProposalRoot, BanList, tx and proposal
	merkles := wire.BuildMerkleTreeStoreTransactions(blockTxns, false)
	var msgBlock = wire.NewEmptyMsgBlock()
	msgBlock.Header = *wire.NewEmptyBlockHeader()
	msgBlock.Header.ChainID = bestNode.ChainID
	msgBlock.Header.Version = generatedBlockVersion
	msgBlock.Header.Height = nextBlockHeight
	msgBlock.Header.Previous = *bestNode.Hash
	msgBlock.Header.TransactionRoot = *merkles[len(merkles)-1]
	msgBlock.Header.WitnessRoot = witnessMerkleRoot

	merklesCache := make([]*wire.Hash, 0)
	merklesCache = append(merklesCache, merkles[0])
	if len(merkles) > 1 {
		base := (len(merkles) + 1) / 2
		for i := 1; i < len(merkles) && base > 0; {
			merklesCache = append(merklesCache, merkles[i])
			i += base
			base = base / 2
		}
	}

	witnessMerklesCache := make([]*wire.Hash, 0)
	witnessMerklesCache = append(witnessMerklesCache, witnessMerkleTree[0])
	if len(witnessMerkleTree) > 1 {
		base := (len(witnessMerkleTree) + 1) / 2
		for i := 1; i < len(witnessMerkleTree) && base > 0; {
			witnessMerklesCache = append(witnessMerklesCache, witnessMerkleTree[i])
			i += base
			base = base / 2
		}
	}

	proposalArea, err := wire.NewProposalArea(punishProposals, otherProposals)
	if err != nil {
		templateCh <- &BlockTemplate{
			Err: err,
		}
		return
	}
	proposalMerkles := wire.BuildMerkleTreeStoreForProposal(proposalArea)
	proposalRoot := proposalMerkles[len(proposalMerkles)-1]
	msgBlock.Header.ProposalRoot = *proposalRoot
	msgBlock.Proposals = *proposalArea

	msgBlock.Header.BanList = banList

	for _, tx := range blockTxns {
		msgBlock.AddTransaction(tx)
	}

	// Finally, perform a full check on the created block against the chain
	// consensus rules to ensure it properly connects to the current best
	// chain with no issues.
	block := chainutil.NewBlock(msgBlock)
	block.SetHeight(nextBlockHeight)

	//if !msgBlock.Header.Previous.IsEqual(chain.GetBestChainHash()) {
	//	return nil, errors.New("block template stale")
	//}

	//timeSource := NewMedianTime()
	if _, err := chain.execProcessBlock(block, BFNoPoCCheck); err != nil {
		templateCh <- &BlockTemplate{
			Err: err,
		}
		return
	}
	totalFee, err = GetFeeAfterBurnGas(totalFee)
	if err != nil {
		templateCh <- &BlockTemplate{
			Err: err,
		}
		return
	}
	logging.CPrint(logging.DEBUG, "Created new block template",
		logging.LogFormat{
			"tx count":                  len(msgBlock.Transactions),
			"total fee":                 totalFee,
			"signature operations cost": blockSigOps,
			"block size":                blockSize,
			"target difficulty":         fmt.Sprintf("%064x", msgBlock.Header.Target)})
	templateCh <- &BlockTemplate{
		Block:              msgBlock,
		TotalFee:           totalFee,
		SigOpCounts:        txSigOpCounts,
		Height:             nextBlockHeight,
		ValidPayAddress:    payToAddress != nil,
		MerkleCache:        merklesCache,
		WitnessMerkleCache: witnessMerklesCache,
	}
}<|MERGE_RESOLUTION|>--- conflicted
+++ resolved
@@ -312,20 +312,14 @@
 	Err                error
 }
 
-// Miner Reward Tx Out
-// +--------------+
-// |              |
-// |              |
-// +--------------+
-// | Miner Reward |
-// +--------------+
-func GetMinerRewardTxOutFromCoinbase(coinbase *wire.MsgTx) (*wire.TxOut, error) {
+// MinerPkScript
+func getMinerPkScript(coinbase *wire.MsgTx) (pkScript []byte, err error) {
 	l := len(coinbase.TxOut)
 	if l == 0 {
 		return nil, ErrCoinbaseTx
 	}
-	minerTxOut := coinbase.TxOut[l-1]
-	return minerTxOut, nil
+	minerPkScript := coinbase.TxOut[l-1].PkScript
+	return minerPkScript, nil
 }
 
 //  Coinbase Tx
@@ -338,13 +332,8 @@
 //  |                              |   miner Genesis out               |
 //  +------------------------------------------------------------------+
 func reCreateCoinbaseTx(coinbase *wire.MsgTx, preCoinbase *wire.MsgTx, bindingTxListReply []*database.BindingTxReply, nextBlockHeight uint64,
-<<<<<<< HEAD
-	bitLength int, rewardAddresses []database.Rank, senateEquities database.SenateEquities, unspentPoolTxs []*database.TxReply, totalFee chainutil.Amount) (err error) {
-	minerRewardTxOut, err := GetMinerRewardTxOutFromCoinbase(coinbase)
-=======
 	bitLength int, rewardAddresses []database.Rank, senateEquities database.SenateEquities, totalFee chainutil.Amount) (err error) {
 	minerPkScript, err := getMinerPkScript(coinbase)
->>>>>>> 46214797
 	if err != nil {
 		return err
 	}
@@ -439,7 +428,7 @@
 			return err
 		}
 		coinbase.AddTxOut(&wire.TxOut{
-			PkScript: minerRewardTxOut.PkScript,
+			PkScript: minerPkScript,
 			Value:    miner.IntValue(),
 		})
 		return
@@ -532,7 +521,7 @@
 	}
 	// miner as first out  and update value later
 	coinbase.AddTxOut(&wire.TxOut{
-		PkScript: minerRewardTxOut.PkScript,
+		PkScript: minerPkScript,
 		Value:    miner.IntValue(),
 	})
 
